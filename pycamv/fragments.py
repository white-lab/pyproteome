"""
This module provides functionality for calculating the masses of peptide
fragments.
"""

from collections import defaultdict

from . import masses, ms_labels


def _sequence_mass(pep_seq):
    return sum(
        masses.AMINO_ACIDS[letter] +
        sum(
            masses.MODIFICATIONS[letter, mod]
            for mod in mods
        )
        for letter, mods in pep_seq
    )


def _sequence_name(pep_seq):
    return "".join(
        letter
        for letter, _ in pep_seq
        if letter not in ["N-term", "C-term"]
    )


def internal_fragment_ions(pep_seq, aa_losses=None, mod_losses=None):
    """
    Calculate the m/z of all internal fragmenets of a peptide.

    Parameters
    ----------
    pep_seq : list of tuple of (str, list of str)
        A list of peptide letters and each residue's modification(s).
    aa_losses : list of str, optional
        Potential neutral losses for each fragment (i.e. Water, amine, CO).
        List is composed of neutral loss names.
    mod_losses : dict of tuple of (str, str), list of str
        Potential neutral losses for modified amino acids (i.e. pY-HPO_3).
        Dictionary should map (letter, modification) to a list of neutral
        loss names.

    Returns
    -------
    dict of str, float
        Dictionary mapping ion names to ion m/z's.
    """
    if aa_losses is None:
        aa_losses = [
            "H_2O",
            "NH_3",
            "CO",
        ]

    if mod_losses is None:
        mod_losses = {
            ("M", "Oxidation"): ["SOCH_4"],
            ("M", "Dioxidation"): ["SO_2CH_4"],
            ("S", "Phospho"): ["H_3PO_4"],
            ("T", "Phospho"): ["H_3PO_4"],
            ("Y", "Phospho"): ["HPO_3", "HPO_3-H_2O"],
        }

    pep_seq = [
        (letter, mods)
        for letter, mods in pep_seq
        if letter not in ["N-term", "C-term"]
    ]

    frag_masses = {}

    for start in range(2, len(pep_seq)):
        for end in range(start + 1, len(pep_seq)):
            # Only add the mass of an N-terminus, cleavage will be between
            # C=O and N-H bond, adding a hydrogen to N-H
            fragment = [("N-term", [])] + pep_seq[start:end]

            mass = _sequence_mass(fragment)
            name = _sequence_name(fragment)

            frag_masses[name] = mass

            for loss in aa_losses:
                frag_masses[name + loss] = mass - masses.MASSES[loss]

            # M, ST, Y losses
            for (letter, mod), losses in mod_losses.items():
                if not any(
                    letter == l and mod in mods
                    for l, mods in fragment
                ):
                    continue

                for loss in losses:
                    frag_masses[name + loss] = mass - masses.MASSES[loss]

    return frag_masses


def _get_frag_masses(pep_seq):
    return [
        _sequence_mass([pep_seq[index]])
        for index in range(len(pep_seq))
    ]


def _charged_m_zs(name, mass, max_charge):
    for charge in range(1, max_charge + 1):
        yield (
            (
                name.split("-")[0] +
                (
                    "^{{{:+}}}".format(charge)
                    if charge > 1 else
                    "^{+}"
                ) +
                "-".join([""] + name.split("-")[1:])
            ),
            (mass + charge * masses.PROTON) / charge,
        )


def _generate_losses(
    pep_seq,
    max_depth=2,
    any_losses=None, aa_losses=None, mod_losses=None,
):
    def _generate_loss_combos(
        seq,
        losses=None, max_depth=2,
    ):
        if losses is None:
            losses = defaultdict(int)

        if max_depth < 1:
            yield losses
            return

        for loss in any_losses:
            new_losses = losses.copy()
            new_losses[loss] += 1

            yield new_losses

            child_losses = _generate_loss_combos(
                seq, new_losses,
                max_depth=max_depth - 1,
            )

            for new_losses in child_losses:
                yield new_losses

        for aa, a_losses in aa_losses.items():
            for index, (letter, mods) in enumerate(seq):
                if aa != letter:
                    continue

                new_seq = seq[:index] + seq[index + 1:]

                for loss in a_losses:
                    new_losses = losses.copy()
                    new_losses[loss] += 1

                    yield new_losses

                    child_losses = _generate_loss_combos(
                        new_seq, new_losses,
                        max_depth=max_depth - 1,
                    )

                    for new_losses in child_losses:
                        yield new_losses

        for (aa, mod), m_losses in mod_losses.items():
            for index, (letter, mods) in enumerate(seq):
                if aa != letter or mod not in mods:
                    continue

                new_seq = seq[:index] + seq[index + 1:]

                for loss in m_losses:
                    new_losses = losses.copy()
                    new_losses[loss] += 1

                    yield new_losses

                    child_losses = _generate_loss_combos(
                        new_seq, new_losses,
                        max_depth=max_depth - 1,
                    )

                    for new_losses in child_losses:
                        yield new_losses

    losses = _generate_loss_combos(
        pep_seq,
        max_depth=max_depth,
    )
    for loss in losses:
        loss_mass = sum(
            masses.MASSES[loss_name] * count
            for loss_name, count in loss.items()
        )
        loss_name = "-".join(
            "{}{}".format(
                "{} ".format(count) if count > 1 else "",
                loss_name,
            )
            for loss_name, count in loss.items()
        )

        yield loss_name, loss_mass

def _b_y_ions(
    pep_seq, frag_masses, fragment_max_charge,
    any_losses=None, aa_losses=None, mod_losses=None,
):
    def _generate_ions(seq, mass, basename):
        # b/y ions
        charged_mzs = _charged_m_zs(basename, mass, fragment_max_charge)

        for name, mz in charged_mzs:
            yield name, mz

        losses = _generate_losses(
            seq,
            any_losses=any_losses,
            aa_losses=aa_losses,
            mod_losses=mod_losses,
        )

        # b/y ions with losses
        for loss_name, loss_mass in losses:
            charged_mzs = _charged_m_zs(
                "{}-{}".format(basename, loss_name),
                mass - loss_mass,
                fragment_max_charge,
            )

            for name, mz in charged_mzs:
                yield name, mz

    for index in range(2, len(pep_seq) - 1):
        # XXX: iTRAQ / TMT y-adducts?
        # y ion: 1 hydrogen added to NH group, one hydrogen on K/R
        base_ions = {
            "a_{{{}}}".format(index - 1):
                sum(frag_masses[:index]) - masses.MASSES["CO"],
            "b_{{{}}}".format(index - 1):
                sum(frag_masses[:index]),
            "y_{{{}}}".format(len(pep_seq) - index - 1):
                sum(frag_masses[index:]) + masses.PROTON,
        }

        for ion_name, ion_mass in base_ions.items():
            for name, mz in _generate_ions(
                pep_seq[:index], ion_mass, ion_name,
            ):
                yield name, mz


def _label_ions(pep_seq):
    label_mods = [
        mod
        for mod in pep_seq[0][1]
        if mod in ms_labels.LABEL_NAMES
    ]

    for mod in label_mods:
        for name, mz in zip(
            ms_labels.LABEL_NAMES[mod],
            ms_labels.LABEL_MASSES[mod],
        ):
            yield name, mz


<<<<<<< HEAD
def _parent_ions(
    pep_seq, frag_masses, parent_max_charge,
    any_losses=None, aa_losses=None, mod_losses=None,
):
=======
def _parent_ions(frag_masses, parent_max_charge):
>>>>>>> d17565eb
    parent_mass = sum(frag_masses) + masses.PROTON

    for name, mz in _charged_m_zs(
        "MH",
        parent_mass,
        parent_max_charge,
    ):
        yield name, mz

    losses = _generate_losses(
        pep_seq,
        any_losses=any_losses,
        aa_losses=aa_losses,
        mod_losses=mod_losses,
    )

    for loss_name, loss_mass in losses:
        for name, mz in _charged_m_zs(
            "MH",
            parent_mass - loss_mass,
            parent_max_charge,
        ):
            yield "{}-{}".format(name, loss_name), mz

def _py_ions(pep_seq):
    ions = {}

    if any(
        letter == "Y" and "Phospho" in mods
        for letter, mods in pep_seq
    ):
        ions["pY"] = masses.IMMONIUM_IONS["Y"] + \
            masses.MODIFICATIONS["Y", "Phospho"]

    return ions


def fragment_ions(
    pep_seq, charge,
    parent_max_charge=None, fragment_max_charge=None,
    any_losses=None, aa_losses=None, mod_losses=None,
):
    """
    Calculate the m/z of all ions generated by a peptide.

    Parameters
    ----------
    pep_seq : list of tuple of (str, list of str)
    charge : int
    parent_max_charge : int, optional
    fragment_max_charge : int, optional
    any_losses : list of str, optional
    aa_losses : dict of str, str, optional
        Potential neutral losses for each fragment (i.e. Water, amine, CO).
        List is composed of neutral loss names.
    mod_losses : dict of tuple of (str, str), str, optional
        Potential neutral losses for modified amino acids (i.e. pY-HPO_3).
        Dictionary should map (letter, modification) to a list of neutral
        loss names.

    Returns
    -------
    dict of int, dict of str, float
        Dictionary mapping fragment position to a dictionary mapping ion names
        to ion m/z's.
    """
    assert "N-term" == pep_seq[0][0]
    assert "C-term" == pep_seq[-1][0]

    if parent_max_charge is None:
        parent_max_charge = charge

    if fragment_max_charge is None:
        # This correct?
        fragment_max_charge = parent_max_charge - 1

    if any_losses is None:
        any_losses = [
            "H_2O",
            "NH_3",
        ]

    if aa_losses is None:
        aa_losses = {}

    if mod_losses is None:
        mod_losses = {
            ("S", "Phospho"): ["H_3PO_4"],
            ("T", "Phospho"): ["H_3PO_4"],
            ("Y", "Phospho"): ["HPO_3", "HPO_3-H_2O"],
            ("M", "Oxidation"): ["SOCH_4"],
            ("M", "Dioxidation"): ["SO_2CH_4"],
        }

    # First calculate the masses of each residue along the backbone
    frag_masses = _get_frag_masses(pep_seq)

    frag_ions = {}

    # Get b/y (and associated a/c/x/z) ions
    frag_ions.update(
        _b_y_ions(
            pep_seq, frag_masses, fragment_max_charge,
            any_losses=any_losses,
            aa_losses=aa_losses,
            mod_losses=mod_losses,
        )
    )

    # Get parent ions (i.e. MH^{+1})
    frag_ions.update(
        _parent_ions(
            pep_seq, frag_masses, parent_max_charge,
            any_losses=any_losses,
            aa_losses=aa_losses,
            mod_losses=mod_losses,
        )
    )

    # Get TMT / iTRAQ labels
    frag_ions.update(
        _label_ions(pep_seq)
    )

    # Get pY peak
    frag_ions.update(
        _py_ions(pep_seq)
    )

    # Get internal fragments
    frag_ions.update(
        internal_fragment_ions(
            pep_seq,
            aa_losses=aa_losses,
            mod_losses=mod_losses,
        )
    )

    return frag_ions<|MERGE_RESOLUTION|>--- conflicted
+++ resolved
@@ -277,14 +277,10 @@
             yield name, mz
 
 
-<<<<<<< HEAD
 def _parent_ions(
     pep_seq, frag_masses, parent_max_charge,
     any_losses=None, aa_losses=None, mod_losses=None,
 ):
-=======
-def _parent_ions(frag_masses, parent_max_charge):
->>>>>>> d17565eb
     parent_mass = sum(frag_masses) + masses.PROTON
 
     for name, mz in _charged_m_zs(
@@ -423,4 +419,7 @@
         )
     )
 
+    if _sequence_name(pep_seq) in ["SVYTEIK"]:
+        print(frag_ions)
+
     return frag_ions